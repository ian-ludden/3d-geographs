--- conflicted
+++ resolved
@@ -148,31 +148,14 @@
     //       Currently printing (to std::cout) which condition failed; may want to return an enum result 
     //       (success, cond 1 fail, cond 2 fail, cond 3 fail).
     
-<<<<<<< HEAD
     // Conditions (2) and (3): Surface dual graphs w.r.t. old and new parts
     vector<int> neighbors = g.adjacency_list[cell_id];
     vector<int> old_part_face_ids; // IDs of faces (vertices in surface dual graph) adjoining old part
     vector<int> new_part_face_ids; // IDs of faces (vertices in surface dual graph) adjoining new part
     vector<int> old_complement_face_ids; // Complement of old_part_face_ids w.r.t. set of surface dual vertex IDs
     vector<int> new_complement_face_ids; // Complement of new_part_face_ids w.r.t. set of surface dual vertex IDs
-=======
-    // Condition (2): Surface dual graph w.r.t. old part
-    // vector<int> neighbors = g.adjacency_list[cell_id];
-    vector<int> old_part_face_ids; // IDs of faces (vertices in surface dual graph) adjoining old part
-    vector<bool> is_face_in_old_part; // Indicators of whether each face is adjacent to the old part
-    is_face_in_old_part.resize(surface_dual[cell_id].size, false);
-
-    for (int i = 0; i < surface_dual[cell_id].size; ++i) {
-        string neighbor_name = surface_dual[cell_id].vertex_name[i];
-        if (assignment[stoi(neighbor_name)] == assignment[cell_id]) {
-            is_face_in_old_part[i] = true;
-            old_part_face_ids.push_back(i);
-        }
-    }
->>>>>>> 0e5a3920
 
     for (int face_id = 0; face_id < surface_dual[cell_id].size; ++face_id) {
-<<<<<<< HEAD
         string neighbor_name = surface_dual[cell_id].vertex_name[face_id];
         int neighbor_id = stoi(neighbor_name);
         int neighbor_part = assignment[neighbor_id];
@@ -188,9 +171,6 @@
         } else {
             new_complement_face_ids.push_back(face_id);
         }
-=======
-        if (!is_face_in_old_part[face_id]) complement_face_ids.push_back(face_id);
->>>>>>> 0e5a3920
     }
 
     // Check condition (2)
@@ -200,35 +180,10 @@
         return false;
     }
 
-<<<<<<< HEAD
     // Check condition (3)
     if (!(surface_dual[cell_id].is_connected_subgraph(new_part_face_ids)) 
         || !(surface_dual[cell_id].is_connected_subgraph(new_complement_face_ids))) {
         if (DEBUG) cout << "Failed condition (3).";
-=======
-    // Condition (3): Surface dual graph w.r.t. new part
-    vector<int> new_part_face_ids; // IDs of faces (vertices in suface dual graph) adjoining new part
-    vector<bool> is_face_in_new_part; // Indicators of whether each face is adjacent to the new part
-    is_face_in_new_part.resize(surface_dual[cell_id].size, false);
-
-    for (int i = 0; i < surface_dual[cell_id].size; ++i) {
-        string neighbor_name = surface_dual[cell_id].vertex_name[i];
-        if (assignment[stoi(neighbor_name)] == new_part) {
-            is_face_in_new_part[i] = true;
-            new_part_face_ids.push_back(i);
-        }
-    }
-
-    // Build list of complement faces to check complement induced subgraph
-    complement_face_ids.clear();
-    for (int face_id = 0; face_id < surface_dual[cell_id].size; ++face_id) {
-        if (!is_face_in_new_part[face_id]) complement_face_ids.push_back(face_id);
-    }
-
-    // Verify both surface dual subgraphs, shared and unshared, are connected
-    if (!(surface_dual[cell_id].is_connected_subgraph(new_part_face_ids))
-        || !(surface_dual[cell_id].is_connected_subgraph(complement_face_ids))) {
->>>>>>> 0e5a3920
         return false;
     }
     
@@ -246,13 +201,8 @@
         return false;
     }
 
-<<<<<<< HEAD
-    return true; // Passed all three conditions
-=======
-    bool success = subgraph.is_connected_subgraph(old_part_neighbor_new_ids); // Last condition, so success iff condition is satisfied
-    if (success) assignment[cell_id] = new_part;
-    return success;
->>>>>>> 0e5a3920
+    assignment[cell_id] = new_part; // Flip succeeded, so update assignment
+    return true;
 }
 
 }
